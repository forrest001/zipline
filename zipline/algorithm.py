--- conflicted
+++ resolved
@@ -475,7 +475,6 @@
         if isinstance(data, DataPortal):
             self.data_portal = data
         else:
-<<<<<<< HEAD
             if isinstance(data, pd.DataFrame):
                 # If a DataFrame is passed. Promote it to a Panel.
                 # The reader will fake volume values.
@@ -519,31 +518,6 @@
                     )
 
         # Force a reset of the performance tracker, in case
-=======
-            self.set_sources([source])
-
-        # Override sim_params if params are provided by the source.
-        if overwrite_sim_params:
-            if hasattr(source, 'start'):
-                self.sim_params.period_start = source.start
-            if hasattr(source, 'end'):
-                self.sim_params.period_end = source.end
-            # Changing period_start and period_close might require updating
-            # of first_open and last_close.
-            self.sim_params.update_internal_from_env(
-                env=self.trading_environment
-            )
-
-        # The sids field of the source is the reference for the universe at
-        # the start of the run
-        sids = {sid for source in self.sources for sid in source.sids}
-        # Check that all sids from the source are accounted for in
-        # the AssetFinder. This retrieve call will raise an exception if the
-        # sid is not found.
-        self._current_universe = set(self.asset_finder.retrieve_all(sids))
-
-        # force a reset of the performance tracker, in case
->>>>>>> 214b3b65
         # this is a repeat run of the algorithm.
         self.perf_tracker = None
 
